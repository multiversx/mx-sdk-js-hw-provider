{
  "name": "@elrondnetwork/erdjs",
  "version": "2.3.0",
  "description": "Smart Contracts interaction framework",
  "main": "out/index.js",
  "types": "out/index.d.js",
  "files": [
    "out/**/*",
    "out-browser/**/*"
  ],
  "scripts": {
    "test": "npm run tests-unit",
    "tests-unit": "mocha $(find . -name '*.spec.ts' ! -name '*.net.spec.*')",
    "tests-devnet": "mocha $(find . -name '*.dev.net.spec.ts')",
    "tests-testnet": "mocha $(find . -name '*.test.net.spec.ts')",
    "tests-mainnet": "mocha $(find . -name '*.main.net.spec.ts')",
    "compile-browser": "tsc -p tsconfig.json && browserify out/index.js -o out-browser/erdjs.js --standalone erdjs",
    "compile-browser-min": "tsc -p tsconfig.json && browserify out/index.js -o out-browser/erdjs.min.js --standalone erdjs -p tinyify",
    "compile-browser-nowallet": "tsc -p tsconfig.json && browserify out/index.js -o out-browser/erdjs.nowallet.js --standalone erdjs --exclude=**/walletcore/**",
    "compile-browser-nowallet-min": "tsc -p tsconfig.json && browserify out/index.js -o out-browser/erdjs.nowallet.min.js --standalone erdjs --exclude=**/walletcore/** -p tinyify",
    "compile": "tsc -p tsconfig.json",
    "compile-proto": "npx pbjs -t static-module -w commonjs -o src/proto/compiled.js src/proto/transaction.proto && npx pbts -o src/proto/compiled.d.ts src/proto/compiled.js",
    "browser-tests": "make clean && make browser-tests && http-server --port=9876 -o browser-tests/index.html",
    "pretest": "npm run compile",
    "prepare": "npm run compile && npm run compile-browser && npm run compile-browser-min && npm run compile-browser-nowallet && npm run compile-browser-nowallet-min"
  },
  "author": "ElrondNetwork",
  "license": "GPL-3.0-or-later",
  "dependencies": {
    "@babel/runtime": "^7.11.2",
    "@elrondnetwork/bls-wasm": "^0.3.3",
    "@elrondnetwork/hw-app-elrond": "^0.1.17",
    "@ledgerhq/hw-transport-u2f": "^5.28.0",
    "@ledgerhq/hw-transport-webusb": "^5.28.0",
    "abort-controller": "^3.0.0",
    "axios": "^0.21.1",
    "bech32": "^1.1.4",
    "bignumber.js": "^9.0.0",
    "bip39": "^3.0.2",
    "blake2b": "^2.1.3",
    "ed25519-hd-key": "^1.1.2",
    "json-bigint": "^1.0.0",
    "keccak": "^3.0.1",
    "platform": "^1.3.6",
    "protobufjs": "^6.10.2",
    "scryptsy": "^2.1.0",
    "tweetnacl": "^1.0.3",
    "uuid": "^8.3.2"
  },
  "devDependencies": {
    "@types/assert": "^1.4.6",
    "@types/chai": "^4.2.11",
    "@types/ledgerhq__hw-transport-u2f": "^4.21.2",
    "@types/ledgerhq__hw-transport-webusb": "^4.70.1",
    "@types/mocha": "^7.0.2",
    "@types/node": "^13.13.2",
    "@types/platform": "^1.3.3",
    "@types/protobufjs": "^6.0.0",
    "@types/scryptsy": "^2.0.0",
    "@types/uuid": "^8.3.0",
    "assert": "^2.0.0",
    "browserify": "^17.0.0",
    "buffer": "^6.0.3",
    "chai": "^4.2.0",
    "mocha": "^7.1.1",
    "tinyify": "^3.0.0",
<<<<<<< HEAD
    "ts-node": "^9.1.1",
    "tslint": "^6.1.3",
    "typedoc": "^0.18.0",
    "typescript": "^4.1.2"
=======
    "ts-node": "^8.10.2",
    "tslint": "^6.1.1",
    "typedoc": "^0.20.23",
    "typescript": "^3.8.3"
>>>>>>> f6f9c636
  }
}<|MERGE_RESOLUTION|>--- conflicted
+++ resolved
@@ -64,16 +64,9 @@
     "chai": "^4.2.0",
     "mocha": "^7.1.1",
     "tinyify": "^3.0.0",
-<<<<<<< HEAD
     "ts-node": "^9.1.1",
     "tslint": "^6.1.3",
-    "typedoc": "^0.18.0",
+    "typedoc": "^0.20.23",
     "typescript": "^4.1.2"
-=======
-    "ts-node": "^8.10.2",
-    "tslint": "^6.1.1",
-    "typedoc": "^0.20.23",
-    "typescript": "^3.8.3"
->>>>>>> f6f9c636
   }
 }